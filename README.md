# BookVerse Inventory Service

Demo-ready FastAPI microservice for the BookVerse platform, showcasing JFrog AppTrust capabilities with multiple artifact types per application version.

## Features

- 📚 **Complete Book Catalog** - 20 professional demo books with realistic metadata
- 📊 **Inventory Management** - Stock levels, low stock alerts, availability tracking
- 🔄 **Transaction Logging** - Basic audit trail for stock operations
- 🐳 **Container Ready** - Optimized Docker builds with health checks
- 🧪 **Comprehensive Testing** - Unit and integration tests with coverage
- 📋 **Multiple Artifacts** - Python packages, Docker images, SBOMs for JFrog AppTrust

## Quick Start

### Local Development

```bash
# Install dependencies
pip install -r requirements.txt

# Run the service
uvicorn app.main:app --reload --host 0.0.0.0 --port 8000

# Run tests
python -m pytest tests/ -v
```

### Docker

```bash
docker build -t bookverse-inventory .
docker run -p 8000:8000 bookverse-inventory
```

### Python Package

```bash
# Build package
python -m build

# Install package
pip install dist/bookverse_inventory-*.whl

# Run as package
bookverse-inventory
```

## API Endpoints

- `GET /health` - Health check and database status
- `GET /api/v1/books` - List books with availability
- `GET /api/v1/inventory` - List inventory records
- `POST /api/v1/inventory/adjust` - Adjust stock levels
- `GET /api/v1/transactions` - View transaction history

## JFrog AppTrust Integration

This service creates multiple artifacts per application version:

1. **Python Packages** - Wheel and source distributions
2. **Docker Images** - Containerized service
3. **SBOMs** - Software Bill of Materials for both Python and Docker
4. **Test Reports** - Coverage and test results

Each artifact moves together through the promotion pipeline: DEV → QA → STAGING → PROD.

For the non-JFrog evidence plan and gates, see: `../bookverse-demo-init/docs/EVIDENCE_PLAN.md`.

## Demo Data

The service includes 20 professionally curated books with:

- Real cover images from Goodreads
- Proper metadata (authors, genres, descriptions)
- Realistic inventory levels (some with low stock)
- Pre-populated transaction history

Perfect for demonstrating a realistic bookshop inventory system!
🧪 Testing evidence creation fix - Thu Aug 28 17:02:24 IDT 2025
🧪 Testing SHA256 digest fix - Thu Aug 28 17:13:17 IDT 2025
🔄 Testing CORRECT Docker evidence format - Thu Aug 28 17:26:46 IDT 2025

## Required repository variables

- `PROJECT_KEY`: `bookverse`
- `DOCKER_REGISTRY`: e.g., `releases.jfrog.io` (or your Artifactory Docker registry host)
- `JFROG_URL`: e.g., `https://releases.jfrog.io`

## Required repository secrets

<<<<<<< HEAD
=======
- `JFROG_ACCESS_TOKEN` (optional): Only needed for AppTrust REST API calls in CI (e.g., creating application versions). With OIDC configured, the workflow runs without it.
>>>>>>> cd666633
- `EVIDENCE_PRIVATE_KEY`: Private key PEM for evidence signing (mandatory)

### Mandatory OIDC application binding (.jfrog/config.yml)

This repository must include a committed, non-sensitive `.jfrog/config.yml` declaring the AppTrust application key. This is mandatory for package binding.

- During an OIDC-authenticated CI session, JFrog CLI reads the key so packages uploaded by the workflow are automatically bound to the correct AppTrust application.
- Contains no secrets and must be versioned. If the key changes, commit the update.

Path: `bookverse-inventory/.jfrog/config.yml`

Example:

```yaml
application:
  key: "bookverse-inventory"
```

## Workflows

- [`ci.yml`](.github/workflows/ci.yml) — CI: tests, package build, Docker build, publish artifacts/build-info, AppTrust version and evidence.
- [`promote.yml`](.github/workflows/promote.yml) — Promote the inventory app version through stages with evidence.
- [`promotion-rollback.yml`](.github/workflows/promotion-rollback.yml) — Roll back a promoted inventory application version (demo utility). Uses JFrog CLI OIDC (`jf curl`) and does not require long‑lived tokens.

### OIDC-based rollback (no tokens)

The rollback utility `scripts/apptrust_rollback.py` uses OIDC via JFrog CLI (no long‑lived tokens):

```bash
# In GitHub Actions, OIDC is configured via jfrog/setup-jfrog-cli and server context,
# so no secrets are needed.

# Local usage (requires jf on PATH and configured URL; no token needed):
jf c add --interactive=false --url "$JFROG_URL" --access-token ""
python scripts/apptrust_rollback.py --app bookverse-inventory --version 1.2.3
```<|MERGE_RESOLUTION|>--- conflicted
+++ resolved
@@ -89,10 +89,7 @@
 
 ## Required repository secrets
 
-<<<<<<< HEAD
-=======
 - `JFROG_ACCESS_TOKEN` (optional): Only needed for AppTrust REST API calls in CI (e.g., creating application versions). With OIDC configured, the workflow runs without it.
->>>>>>> cd666633
 - `EVIDENCE_PRIVATE_KEY`: Private key PEM for evidence signing (mandatory)
 
 ### Mandatory OIDC application binding (.jfrog/config.yml)
