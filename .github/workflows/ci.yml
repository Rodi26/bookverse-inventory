--- conflicted
+++ resolved
@@ -900,17 +900,11 @@
           fi
           DEBUG_INCLUDE_PROJECT_HEADER=false print_request_debug "POST" "${{ vars.JFROG_URL }}/apptrust/api/v1/applications/$APPLICATION_KEY/versions?async=false" "$APP_VERSION_PAYLOAD"
 
-<<<<<<< HEAD
-          # Create the application version and inspect response
-          RESP=$(jf rt curl -sS -L -X POST \
-            "/apptrust/api/v1/applications/$APPLICATION_KEY/versions?async=false" \
-=======
           # Create the application version with status/body capture
           RESP_BODY=$(mktemp)
           HTTP_STATUS=$(curl -sS -L -o "$RESP_BODY" -w "%{http_code}" -X POST \
             "${{ vars.JFROG_URL }}/apptrust/api/v1/applications/$APPLICATION_KEY/versions?async=false" \
             -H "Authorization: Bearer ${{ secrets.JFROG_ADMIN_TOKEN }}" \
->>>>>>> b35e17c9
             -H "Content-Type: application/json" \
             -H "X-JFrog-Project: ${{ vars.PROJECT_KEY }}" \
             -H "Accept: application/json" \
