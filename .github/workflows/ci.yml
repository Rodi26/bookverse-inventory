--- conflicted
+++ resolved
@@ -916,18 +916,6 @@
           fi
           
           # Robust validation: fetch content and require status == COMPLETED
-<<<<<<< HEAD
-          CONTENT=$(jf rt curl -sS -L \
-            "/apptrust/api/v1/applications/$APPLICATION_KEY/versions/$APP_VERSION/content" \
-            -H "Accept: application/json" || true)
-          if [[ -z "$CONTENT" ]] || ! echo "$CONTENT" | jq -e . >/dev/null 2>&1; then
-            echo "❌ Version content endpoint returned empty/non-JSON for $APPLICATION_KEY@$APP_VERSION" >&2
-            echo "📨 Response Body:"; echo "$CONTENT" | cat || true; echo
-            exit 1
-          fi
-          VERSION_STATE=$(echo "$CONTENT" | jq -r '.status // empty' 2>/dev/null || echo "")
-          echo "📨 Version Content:"; echo "$CONTENT" | cat || true; echo
-=======
           CONTENT_FILE=$(mktemp)
           CONTENT_STATUS=$(curl -sS -L -o "$CONTENT_FILE" -w "%{http_code}" \
             "${{ vars.JFROG_URL }}/apptrust/api/v1/applications/$APPLICATION_KEY/versions/$APP_VERSION/content" \
@@ -942,7 +930,6 @@
           VERSION_STATE=$(jq -r '.status // empty' "$CONTENT_FILE" 2>/dev/null || echo "")
           echo "📨 Version Content:"; cat "$CONTENT_FILE" || true; echo
           rm -f "$CONTENT_FILE"
->>>>>>> 7ecf214a
           if [[ "$VERSION_STATE" != "COMPLETED" ]]; then
             echo "❌ Application version not in COMPLETED state (status='$VERSION_STATE') for $APPLICATION_KEY@$APP_VERSION" >&2
             exit 1
