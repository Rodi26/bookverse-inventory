name: CI

env:
  DEMO_MODE: "false"

# NOTE: Manual trigger only during development phase
# Will be changed to automatic triggers (push/PR) when demo is ready
on:
  workflow_dispatch:
    inputs:
      reason:
        description: 'Reason for manual CI trigger'
        required: false
        default: 'Manual testing'
        type: string
      DEMO_MODE:
        description: 'Enable demo mode (verbose logs, request tracing)'
        required: false
        default: 'false'
        type: choice
        options: ['false', 'true']

# Evidence signing configuration:
# - secrets.EVIDENCE_PRIVATE_KEY: private key material (sensitive)
# - vars.EVIDENCE_KEY_ALIAS: non-secret alias passed to --key-alias

jobs:
  build-test-publish:
    name: CI
    runs-on: ubuntu-latest
    defaults:
      run:
        shell: bash
    permissions:
      contents: read
      id-token: write
    outputs:
      build_name: ${{ steps.set-build-info.outputs.build_name }}
      build_number: ${{ steps.set-build-info.outputs.build_number }}
      app_version: ${{ steps.set-app-version.outputs.app_version }}
      coverage_percent: ${{ steps.test-coverage.outputs.coverage_percent }}
      docker_build_push_status: ${{ steps.export-status-outputs.outputs.docker_build_push_status }}
      build_info_publish_status: ${{ steps.export-status-outputs.outputs.build_info_publish_status }}
      coverage_evidence_status: ${{ steps.export-status-outputs.outputs.coverage_evidence_status }}
      sast_evidence_status: ${{ steps.export-status-outputs.outputs.sast_evidence_status }}
      quality_evidence_status: ${{ steps.export-status-outputs.outputs.quality_evidence_status }}
      license_evidence_status: ${{ steps.export-status-outputs.outputs.license_evidence_status }}


    steps:
      - name: "[Setup] Checkout"
        uses: actions/checkout@v4

      - name: "[Setup] DEMO_MODE"
        if: ${{ inputs.DEMO_MODE == 'true' || env.DEMO_MODE == 'true' }}
        run: |
          echo "🔔 DEMO_MODE enabled"
          # Enable GitHub Actions debug logs for this job
          echo "ACTIONS_STEP_DEBUG=true" >> $GITHUB_ENV
          echo "ACTIONS_RUNNER_DEBUG=true" >> $GITHUB_ENV
          # Make HTTP helpers verbose
          echo "HTTP_DEBUG_LEVEL=verbose" >> $GITHUB_ENV
          # Many steps respect this to show detailed shell execution
          echo "BASH_XTRACE_ENABLED=1" >> $GITHUB_ENV
          # Also useful for services using LOG_LEVEL env
          echo "LOG_LEVEL=DEBUG" >> $GITHUB_ENV

      - name: "[Setup] HTTP debug"
        run: |
          # HTTP_DEBUG_LEVEL: none|basic|verbose (default basic)
          case "${HTTP_DEBUG_LEVEL:-}" in
            none|basic|verbose)
              echo "HTTP_DEBUG_LEVEL=${HTTP_DEBUG_LEVEL}" >> $GITHUB_ENV ;;
            *)
              # If DEMO_MODE is on, keep verbose, else default basic
              if [[ "${{ inputs.DEMO_MODE }}" == "true" || "${DEMO_MODE:-}" == "true" ]]; then
                echo "HTTP_DEBUG_LEVEL=verbose" >> $GITHUB_ENV
              else
                echo "HTTP_DEBUG_LEVEL=basic" >> $GITHUB_ENV
              fi ;;
          esac

      - name: "[Setup] Build Info"
        id: set-build-info
        run: |
          BUILD_NAME="${{ github.event.repository.name }}_${{ github.workflow }}_${{ github.job }}"
          BUILD_NUMBER="${{ github.run_number }}-${{ github.run_attempt }}"
          echo "BUILD_NAME=$BUILD_NAME" >> $GITHUB_ENV
          echo "BUILD_NUMBER=$BUILD_NUMBER" >> $GITHUB_ENV
          echo "build_name=$BUILD_NAME" >> $GITHUB_OUTPUT
          echo "build_number=$BUILD_NUMBER" >> $GITHUB_OUTPUT

      - name: "[Info] Manual trigger"
        run: |
          echo "🚀 Manual CI trigger initiated"
          echo "📝 Reason: ${{ inputs.reason }}"
          echo "🎛️ DEMO_MODE: ${{ inputs.DEMO_MODE }}"
          echo "👤 Triggered by: ${{ github.actor }}"
          echo "🕐 Timestamp: $(date -u)"
      - name: "[Setup] JFrog CLI"
        uses: EyalDelarea/setup-jfrog-cli@swampUpAppTrust
        with:
          version: latest
          oidc-provider-name: bookverse-inventory-github
          oidc-audience: ${{ vars.JFROG_URL }}
          disable-job-summary: false
          disable-auto-build-publish: true
          disable-auto-evidence-collection: false
        env:
          JF_URL: ${{ vars.JFROG_URL }}
          JF_PROJECT: ${{ vars.PROJECT_KEY }}
          JFROG_CLI_BUILD_NAME: ${{ steps.set-build-info.outputs.build_name }}
          JFROG_CLI_BUILD_NUMBER: ${{ steps.set-build-info.outputs.build_number }}

      - name: "[Setup] Build variables"
        run: |
          SERVICE_NAME=$(echo ${{ github.event.repository.name }} | sed 's/bookverse-//')
          IMAGE_TAG=$(echo $GITHUB_SHA | head -c7)
          REGISTRY_URL="${{ vars.DOCKER_REGISTRY }}"
          DOCKER_REPO="${{ vars.PROJECT_KEY }}-${SERVICE_NAME}-internal-docker-nonprod-local"
          IMAGE_NAME_PATH="${REGISTRY_URL}/${DOCKER_REPO}/${SERVICE_NAME}:${IMAGE_TAG}"
          IMAGE_NAME_SUBDOMAIN="${DOCKER_REPO}.${REGISTRY_URL}/${SERVICE_NAME}:${IMAGE_TAG}"
          IMAGE_NAME="$IMAGE_NAME_PATH"

          echo "SERVICE_NAME=$SERVICE_NAME" >> $GITHUB_ENV
          APPLICATION_KEY="bookverse-$SERVICE_NAME"
          echo "APPLICATION_KEY=$APPLICATION_KEY" >> $GITHUB_ENV
          echo "IMAGE_TAG=$IMAGE_TAG" >> $GITHUB_ENV
          echo "REGISTRY_URL=$REGISTRY_URL" >> $GITHUB_ENV
          echo "IMAGE_NAME=$IMAGE_NAME" >> $GITHUB_ENV
          echo "IMAGE_NAME_PATH=$IMAGE_NAME_PATH" >> $GITHUB_ENV
          echo "IMAGE_NAME_SUBDOMAIN=$IMAGE_NAME_SUBDOMAIN" >> $GITHUB_ENV
          echo "DOCKER_REPO=$DOCKER_REPO" >> $GITHUB_ENV
          echo "TESTS_PASSED=true" >> $GITHUB_ENV

      - name: "[Setup] Determine SemVer"
        run: |
          set -euo pipefail
          if [ -f .github/scripts/http_debug.sh ]; then source .github/scripts/http_debug.sh; fi
          SERVICE_NAME=${SERVICE_NAME:-$(echo ${{ github.event.repository.name }} | sed 's/bookverse-//')}
          APPLICATION_KEY="bookverse-$SERVICE_NAME"
          echo "🔎 Resolving next SemVer for $APPLICATION_KEY"
<<<<<<< HEAD
          RESP=$(jf curl "${{ vars.JFROG_URL }}/apptrust/api/v1/applications/$APPLICATION_KEY/versions?limit=1&order_by=created&order_asc=false" -H "X-JFrog-Project: ${{ vars.PROJECT_KEY }}" -H "Accept: application/json" || true)
=======
          RESP=$(jf rt curl "/apptrust/api/v1/applications/$APPLICATION_KEY/versions?limit=1&order_by=created&order_asc=false" -H "Accept: application/json" || true)
>>>>>>> 401b58bc
          if LATEST_VERSION=$(echo "$RESP" | jq -er '.versions[0].version // empty' 2>/dev/null); then
            :
          else
            LATEST_VERSION=""
          fi
          if [[ -n "$LATEST_VERSION" && "$LATEST_VERSION" != "null" ]]; then
            MAJOR=$(echo "$LATEST_VERSION" | cut -d. -f1)
            MINOR=$(echo "$LATEST_VERSION" | cut -d. -f2)
            PATCH=$(echo "$LATEST_VERSION" | cut -d. -f3 | cut -d- -f1)
            APP_VERSION="$MAJOR.$MINOR.$((PATCH + 1))"
          else
            echo "🆕 No existing versions found, starting fresh"
            # Generate initial random SemVer: major 1-5, minor 1-50, patch 1-50
            MAJOR=$(( (RANDOM % 5) + 1 ))
            MINOR=$(( (RANDOM % 50) + 1 ))
            PATCH=$(( (RANDOM % 50) + 1 ))
            APP_VERSION="$MAJOR.$MINOR.$PATCH"
            echo "🎯 Generated initial version: $APP_VERSION"
          fi
          # Update tags to SemVer
          IMAGE_TAG="$APP_VERSION"
          DOCKER_REPO="${{ vars.PROJECT_KEY }}-${SERVICE_NAME}-internal-docker-nonprod-local"
          IMAGE_NAME_PATH="${REGISTRY_URL}/${DOCKER_REPO}/${SERVICE_NAME}:${IMAGE_TAG}"
          IMAGE_NAME_SUBDOMAIN="${DOCKER_REPO}.${REGISTRY_URL}/${SERVICE_NAME}:${IMAGE_TAG}"
          IMAGE_NAME="$IMAGE_NAME_PATH"
          echo "APP_VERSION=$APP_VERSION" >> $GITHUB_ENV
          echo "IMAGE_TAG=$IMAGE_TAG" >> $GITHUB_ENV
          echo "IMAGE_NAME=$IMAGE_NAME" >> $GITHUB_ENV
          echo "IMAGE_NAME_PATH=$IMAGE_NAME_PATH" >> $GITHUB_ENV
          echo "IMAGE_NAME_SUBDOMAIN=$IMAGE_NAME_SUBDOMAIN" >> $GITHUB_ENV

      - name: "[Setup] Determine SemVer"
        id: set-app-version
        run: |
          set -euo pipefail
          if [ -f .github/scripts/http_debug.sh ]; then source .github/scripts/http_debug.sh; fi
          # Fallback minimal debug function (respects HTTP_DEBUG_LEVEL)
          if ! declare -f print_request_debug >/dev/null 2>&1; then
            print_request_debug() {
              local method="$1"; local url="$2"; local body="${3:-}"; local level="${HTTP_DEBUG_LEVEL:-basic}"
              [ "$level" = "none" ] && return 0
              local show_project_header=false
              # Allow forcing header via env var, otherwise infer from URL
              if [[ "${DEBUG_INCLUDE_PROJECT_HEADER:-}" == "true" || "${DEBUG_INCLUDE_PROJECT_HEADER:-}" == "1" ]]; then
                show_project_header=true
              else
                if [[ "$url" == *"/apptrust/api/"* ]]; then
                  if [[ "$url" == *"/promote"* || "$url" == *"/release"* ]]; then
                    show_project_header=false
                  else
                    show_project_header=true
                  fi
                fi
              fi
              local show_content_type=false
              if [[ "$method" == "POST" ]]; then
                show_content_type=true
              fi
              echo "---- Request debug (${level}) ----"
              echo "Method: ${method}"
              echo "URL: ${url}"
              echo "Headers:"
              echo "  Authorization: Bearer ***REDACTED***"
              if $show_project_header && [[ -n "${PROJECT_KEY:-}" ]]; then echo "  X-JFrog-Project: ${PROJECT_KEY}"; fi
              if $show_content_type; then echo "  Content-Type: application/json"; fi
              echo "  Accept: application/json"
              if [ -n "$body" ] && [ "$level" = "verbose" ]; then
                echo "Body: ${body}"
              fi
              echo "-----------------------"
            }
          fi
          SERVICE_NAME=${SERVICE_NAME:-$(echo ${{ github.event.repository.name }} | sed 's/bookverse-//')}
          APPLICATION_KEY="bookverse-$SERVICE_NAME"
          echo "🔎 Resolving next SemVer for $APPLICATION_KEY"
<<<<<<< HEAD
          RESP=$(jf curl "${{ vars.JFROG_URL }}/apptrust/api/v1/applications/$APPLICATION_KEY/versions?limit=1&order_by=created&order_asc=false" -H "X-JFrog-Project: ${{ vars.PROJECT_KEY }}" -H "Accept: application/json" || true)
=======
          RESP=$(jf rt curl "/apptrust/api/v1/applications/$APPLICATION_KEY/versions?limit=1&order_by=created&order_asc=false" -H "Accept: application/json" || true)
>>>>>>> 401b58bc
          echo "🔢 Versions GET via jf curl"
          # Attempt to parse JSON; if parsing fails, fall back
          if LATEST_VERSION=$(echo "$RESP" | jq -er '.versions[0].version // empty' 2>/dev/null); then
            :
          else
            echo "⚠️ Non-JSON or unexpected response from versions API; falling back to 1.0.0"
            LATEST_VERSION=""
          fi
          if [[ -n "$LATEST_VERSION" && "$LATEST_VERSION" != "null" ]]; then
            MAJOR=$(echo "$LATEST_VERSION" | cut -d. -f1)
            MINOR=$(echo "$LATEST_VERSION" | cut -d. -f2)
            PATCH=$(echo "$LATEST_VERSION" | cut -d. -f3 | cut -d- -f1)
            APP_VERSION="$MAJOR.$MINOR.$((PATCH + 1))"
            echo "⬆️ Latest=$LATEST_VERSION → Next=$APP_VERSION"
          else
            echo "🆕 No existing versions found, starting fresh"
            # Generate initial random SemVer: major 1-5, minor 1-50, patch 1-50
            MAJOR=$(( (RANDOM % 5) + 1 ))
            MINOR=$(( (RANDOM % 50) + 1 ))
            PATCH=$(( (RANDOM % 50) + 1 ))
            APP_VERSION="$MAJOR.$MINOR.$PATCH"
            echo "🎯 Generated initial version: $APP_VERSION"
          fi
          echo "APP_VERSION=$APP_VERSION" >> $GITHUB_ENV
          echo "app_version=$APP_VERSION" >> $GITHUB_OUTPUT
          # Update image tag/name to use SemVer
          REGISTRY_URL=${REGISTRY_URL:-${{ vars.DOCKER_REGISTRY }}}
          IMAGE_TAG="$APP_VERSION"
          IMAGE_NAME="$REGISTRY_URL/${{ vars.PROJECT_KEY }}-$SERVICE_NAME-internal-docker-nonprod-local/$SERVICE_NAME:$IMAGE_TAG"
          echo "IMAGE_TAG=$IMAGE_TAG" >> $GITHUB_ENV
          echo "IMAGE_NAME=$IMAGE_NAME" >> $GITHUB_ENV
          echo "APPLICATION_KEY=$APPLICATION_KEY" >> $GITHUB_ENV

      - name: "[Setup] Next Docker tag (per-image SemVer)"
        run: |
          set -euo pipefail
          JF_URL='${{ vars.JFROG_URL }}'
          REPO_KEY="${{ vars.PROJECT_KEY }}-${SERVICE_NAME}-internal-docker-nonprod-local"
          IMG_NAME="$SERVICE_NAME"
          # Ensure jq present and align behavior with checkout: prefer admin-token curl with status capture; fallback to jf curl
          if ! command -v jq >/dev/null 2>&1; then sudo apt-get update -y && sudo apt-get install -y jq; fi
          TOKEN='${{ secrets.JFROG_ADMIN_TOKEN }}'
          if [[ -n "$TOKEN" ]]; then
            RESP_FILE=$(mktemp)
            CODE=$(curl -sS -L -o "$RESP_FILE" -w "%{http_code}" \
              -H "Authorization: Bearer $TOKEN" -H "Accept: application/json" \
              "$JF_URL/artifactory/api/docker/$REPO_KEY/v2/$IMG_NAME/tags/list" || echo 000)
            if [[ "$CODE" -ge 200 && "$CODE" -lt 300 ]]; then
              next_tag=$(jq -r '[.tags[]? | select(test("^[0-9]+\\.[0-9]+\\.[0-9]+$"))] | sort_by([ (split(".")[0]|tonumber),(split(".")[1]|tonumber),(split(".")[2]|tonumber) ]) | (last // empty)' "$RESP_FILE")
            else
              echo "⚠️ Tag list HTTP $CODE for $REPO_KEY/$IMG_NAME"
              next_tag=""
            fi
            rm -f "$RESP_FILE"
          else
            RESP=$(jf curl -H "Accept: application/json" -H "X-JFrog-Project: ${{ vars.PROJECT_KEY }}" "/artifactory/api/docker/$REPO_KEY/v2/$IMG_NAME/tags/list" || true)
            if ! echo "$RESP" | jq -e . >/dev/null 2>&1; then
              echo "⚠️ Non-JSON response when listing tags for $REPO_KEY/$IMG_NAME"
              next_tag=""
            else
              next_tag=$(echo "$RESP" | jq -r '[.tags[]? | select(test("^[0-9]+\\.[0-9]+\\.[0-9]+$"))] | sort_by([ (split(".")[0]|tonumber),(split(".")[1]|tonumber),(split(".")[2]|tonumber) ]) | (last // empty) ')
            fi
          fi
          if [[ -n "$next_tag" ]]; then
            IFS='.' read -r ma mi pa <<<"$next_tag" || true
            pa=$((pa+1))
            API_IMAGE_TAG="$ma.$mi.$pa"
          else
            seed=$(printf '%s' "$REPO_KEY/$IMG_NAME" | sha256sum | cut -c1-4 | tr -d '\n' || true)
            base_minor=$(( (0x${seed:0:2} % 3) ))
            base_patch=$(( (0x${seed:2:2} % 9) + 1 ))
            API_IMAGE_TAG="1.${base_minor}.${base_patch}"
          fi
          echo "API_IMAGE_TAG=$API_IMAGE_TAG" >> $GITHUB_ENV
          IMAGE_NAME_PATH="$REGISTRY_URL/$REPO_KEY/$IMG_NAME:$API_IMAGE_TAG"
          IMAGE_NAME_SUBDOMAIN="$REPO_KEY.$REGISTRY_URL/$IMG_NAME:$API_IMAGE_TAG"
          IMAGE_NAME="$IMAGE_NAME_PATH"
          echo "IMAGE_NAME=$IMAGE_NAME" >> $GITHUB_ENV
          echo "IMAGE_NAME_PATH=$IMAGE_NAME_PATH" >> $GITHUB_ENV
          echo "IMAGE_NAME_SUBDOMAIN=$IMAGE_NAME_SUBDOMAIN" >> $GITHUB_ENV

      - name: "[Setup] JFrog CLI"
        uses: EyalDelarea/setup-jfrog-cli@swampUpAppTrust
        with:
          version: latest
          oidc-provider-name: bookverse-inventory-github
          oidc-audience: ${{ vars.JFROG_URL }}
          disable-job-summary: false
          disable-auto-build-publish: true
          disable-auto-evidence-collection: false
        env:
          JF_URL: ${{ vars.JFROG_URL }}
          JF_PROJECT: ${{ vars.PROJECT_KEY }}
          JFROG_CLI_BUILD_NAME: ${{ steps.set-build-info.outputs.build_name }}
          JFROG_CLI_BUILD_NUMBER: ${{ steps.set-build-info.outputs.build_number }}
      - name: "[Setup] Python"
        uses: actions/setup-python@v5
        with:
          python-version: '3.11'
          cache: 'pip'

      - name: "[Diag] Python deps"
        run: |
          set -euo pipefail
          echo "🔎 Checking Artifactory connectivity and PyPI virtual repo"
          jf rt ping || true
          jf curl -XGET "/api/repositories/${{ vars.PROJECT_KEY }}-pypi-virtual" || true
          # Configure pip to use the virtual repo and disable prompts/version check
          jf pipc --repo-resolve "${{ vars.PROJECT_KEY }}-pypi-virtual"
          export PIP_DISABLE_PIP_VERSION_CHECK=1
          export PIP_NO_INPUT=1
          python -m pip --version
          python -m pip debug -v || true
          echo "🔎 Checking fastapi availability via virtual index"
          PIP_INDEX_URL="${{ vars.JFROG_URL }}/artifactory/api/pypi/${{ vars.PROJECT_KEY }}-pypi-virtual/simple"
          # Avoid interactive pip; probe with authenticated jfrog CLI instead
          jf curl -XGET "/api/pypi/${{ vars.PROJECT_KEY }}-pypi-virtual/simple/fastapi/" >/dev/null 2>&1 \
            && echo "✅ fastapi index accessible via virtual repo" \
            || echo "⚠️ Unable to access $PIP_INDEX_URL/fastapi/ (check repo and permissions)"

      - name: "[Build Info] Collect Python deps"
        run: |
          python -m pip install --upgrade "pip<25"
          jf pipc --repo-resolve "${{ vars.PROJECT_KEY }}-pypi-virtual"
          if ! jf pip install -r requirements.txt; then
            echo "⚠️ jf pip install failed; falling back to public PyPI"
            pip install -r requirements.txt -i https://pypi.org/simple
          fi

      - name: "[Test] Install deps"
        run: |
          set -euo pipefail
          jf pipc --repo-resolve "${{ vars.PROJECT_KEY }}-pypi-virtual"
          if ! jf pip install pytest pytest-cov httpx; then
            pip install -U pytest pytest-cov httpx -i https://pypi.org/simple
          fi

      - name: "[Test] Run with coverage"
        id: test-coverage
        run: |
          set -euo pipefail
          echo "🧪 Running tests with coverage"
          pytest --maxfail=1 --disable-warnings -q \
                 --cov=app --cov-report=xml:coverage.xml --cov-report=html:htmlcov
          echo "TESTS_PASSED=true" >> $GITHUB_ENV
          # Extract coverage percent from coverage.xml
          COV=$(python -c "import xml.etree.ElementTree as ET;root=ET.parse('coverage.xml').getroot();rate=float(root.get('line-rate') or 0.0);print(round(rate*100.0,1))")
          echo "COVERAGE_PERCENT=$COV" >> $GITHUB_ENV
          echo "coverage_percent=$COV" >> $GITHUB_OUTPUT

      - name: "[Build] API image"
        run: |
          set -euo pipefail
          # Use JFrog CLI to authenticate pushes without requiring docker login
          SERVER_ID="${SETUP_JFROG_CLI_SERVER_IDS:-setup-jfrog-cli-server}"
          jf c use "$SERVER_ID" || true

          # Compute per-image next SemVer tag by listing existing tags and bumping patch (align with checkout)
          if ! command -v jq >/dev/null 2>&1; then sudo apt-get update -y && sudo apt-get install -y jq; fi
          REPO_KEY="${{ vars.PROJECT_KEY }}-$SERVICE_NAME-internal-docker-nonprod-local"
          API_IMAGE_NAME="$SERVICE_NAME"
          TAGS_URL="${{ vars.JFROG_URL }}/artifactory/api/docker/$REPO_KEY/v2/$API_IMAGE_NAME/tags/list"
          RESP=$(mktemp)
          code=$(curl -sS -L -o "$RESP" -w "%{http_code}" -H "Authorization: Bearer ${{ secrets.JFROG_ADMIN_TOKEN }}" -H "Accept: application/json" "$TAGS_URL" || echo 000)
          if [[ "$code" -ge 200 && "$code" -lt 300 ]]; then
            LAST=$(jq -r '[.tags[]? | select(test("^[0-9]+\\.[0-9]+\\.[0-9]+$"))] | sort_by([ (split(".")[0]|tonumber),(split(".")[1]|tonumber),(split(".")[2]|tonumber) ]) | (last // empty)' "$RESP")
          else
            LAST=""
          fi
          if [[ -n "$LAST" ]]; then
            IFS='.' read -r MA MI PA <<<"$LAST"; PA=$((PA+1)); API_TAG="$MA.$MI.$PA"
          else
            # Generate a random initial image tag (independent of APP_VERSION)
            random_first_semver() { local Mj=$(( (RANDOM % 5) + 1 )); local Mn=$(( (RANDOM % 50) + 1 )); local Pt=$(( (RANDOM % 50) + 1 )); printf "%d.%d.%d" "$Mj" "$Mn" "$Pt"; }
            attempt=0
            while :; do
              candidate=$(random_first_semver)
              if ! jq -e --arg t "$candidate" '.tags[]? | select(. == $t)' "$RESP" >/dev/null 2>&1; then
                API_TAG="$candidate"; break
              fi
              attempt=$((attempt+1))
              if [[ $attempt -ge 10 ]]; then API_TAG="$IMAGE_TAG"; break; fi
            done
          fi
          rm -f "$RESP"
          echo "API_TAG=$API_TAG" >> $GITHUB_ENV
          IMAGE_NAME="$REGISTRY_URL/$REPO_KEY/$API_IMAGE_NAME:$API_TAG"
          echo "IMAGE_NAME=$IMAGE_NAME" >> $GITHUB_ENV

          # Build image and push via Artifactory legacy docker-push (align with checkout)
          jf docker build --pull -t "$IMAGE_NAME" --build-name "$BUILD_NAME" --build-number "$BUILD_NUMBER" .
          jf rt dp --project "${{ vars.PROJECT_KEY }}" "$IMAGE_NAME" "$DOCKER_REPO" --build-name "$BUILD_NAME" --build-number "$BUILD_NUMBER"
          echo "DOCKER_BUILD_PUSH_STATUS=SUCCESS" >> $GITHUB_ENV
          echo "✅ Built and pushed Docker image (with build-info)"

      # Rely on Build Info as the source of truth; explicit registry checks removed

      # Evidence Plan: Package subject – unit-tests (pytest)
      - name: "[Evidence] Prepare coverage template"
        run: |
          set -euo pipefail
          echo "📄 Preparing pytest coverage evidence template"
          # Create a literal template to avoid shell expansion
          cat > coverage-evidence.template.md <<'EOF'
          # Code Coverage Report: `pytest`

          > ${STATUS_EMOJI} Status: ${STATUS}

          This report details the results of the automated code coverage checks.

          ---

          ## 📊 Key Metrics

          | Metric | Result |
          | :------------------ | :-------------------------------- |
          | **Code Coverage** | `${COVERAGE_PERCENT}%` |
          | **Testing Framework** | `pytest` |

          ---

          ## 📝 Analysis & Recommendations

          ${ANALYSIS_TEXT}

          ---

          ## 📄 Generated Report Artifacts

          *A detailed breakdown of the results can be found in the following files:*

          * `coverage.xml`
          * `htmlcov/index.html`

          ---
          <p align="right">⏰ Report Generated: <code>${NOW_TS}</code> (UTC)</p>
          EOF

      - name: "[Evidence] Attach coverage"
        env:
          EVIDENCE_PRIVATE_KEY: ${{ secrets.EVIDENCE_PRIVATE_KEY }}
        run: |
          set -euo pipefail
          # Ensure envsubst is available
          if ! command -v envsubst >/dev/null 2>&1; then sudo apt-get update -y && sudo apt-get install -y gettext-base; fi
          NOW_TS=$(date -u +%Y-%m-%dT%H:%M:%SZ)
          # Prepare predicate JSON using the same timestamp used in markdown
          cat > coverage-evidence.json <<JSON
          {
            "framework": "pytest",
            "status": "PASSED",
            "coveragePercent": ${COVERAGE_PERCENT:-0},
            "generatedAt": "${NOW_TS}",
            "reports": ["coverage.xml", "htmlcov/index.html"]
          }
          JSON
          # Export variables for envsubst
          export STATUS="PASSED"
          export STATUS_EMOJI="✅"
          export COVERAGE_PERCENT="${COVERAGE_PERCENT:-0}"
          export NOW_TS="${NOW_TS}"
          export ANALYSIS_TEXT="Coverage is ${COVERAGE_PERCENT:-0}% with pytest. Aim to keep above 85%. Add tests for critical paths as needed."
          # Render the template
          envsubst < coverage-evidence.template.md > coverage-evidence.md
          # Attach evidence
          if jf evd create-evidence \
            --predicate coverage-evidence.json \
            --markdown coverage-evidence.md \
            --predicate-type "https://pytest.org/evidence/results/v1" \
            --package-name "$SERVICE_NAME" \
            --package-repo-name "${{ vars.PROJECT_KEY }}-$SERVICE_NAME-internal-docker-nonprod-local" \
            --package-version "$API_IMAGE_TAG" \
            --project "${{ vars.PROJECT_KEY }}" \
            --key "${{ secrets.EVIDENCE_PRIVATE_KEY }}" \
            --key-alias "${{ vars.EVIDENCE_KEY_ALIAS }}"; then
            echo "COVERAGE_EVIDENCE_STATUS=SUCCESS" >> $GITHUB_ENV
          else
            echo "COVERAGE_EVIDENCE_STATUS=FAILED" >> $GITHUB_ENV
            echo "⚠️ Coverage evidence attachment failed"
          fi

      # Evidence Plan: Package subject – sast-scan (Checkmarx)
      - name: "[Evidence] Prepare SAST template"
        run: |
          set -euo pipefail
          echo "📄 Preparing SAST evidence template"
          cat > sast-evidence.template.md <<'EOF'
          ### 🛡️ Checkmarx SAST Scan Summary

          | Status | Details |
          | :--- | :--- |
          | ✅ Review Required | No Critical or High severity issues were found. A manual review is recommended. |

          ---

          ## Vulnerability Summary

          The following table breaks down the findings by severity level.

          | Severity | Count |
          | :------------- | :---: |
          | 🔴 **Critical** | 0 |
          | 🟠 **High** | 0 |
          | 🟡 **Medium** | 1 |
          | 🔵 **Low** | 2 |

          ---

          ## Scan Context

          * **SAST Tool**: `Checkmarx`
          * **Repository**: `${{ github.repository }}`
          * **Commit SHA**: `${{ github.sha }}`
          * **Scan Date (UTC)**: `${NOW_TS}`
          EOF

      - name: "[Evidence] Attach SAST"
        env:
          EVIDENCE_PRIVATE_KEY: ${{ secrets.EVIDENCE_PRIVATE_KEY }}
        run: |
          set -euo pipefail
          if ! command -v envsubst >/dev/null 2>&1; then sudo apt-get update -y && sudo apt-get install -y gettext-base; fi
          NOW_TS=$(date -u +%Y-%m-%dT%H:%M:%SZ)
          # Create predicate JSON
          cat > sast-evidence.json <<JSON
          {
            "sast": {
              "tool": "Checkmarx",
              "scanDate": "${NOW_TS}",
              "summary": {"critical": 0, "high": 0, "medium": 1, "low": 2},
              "repository": "${{ github.repository }}",
              "commit": "${{ github.sha }}"
            }
          }
          JSON
          export NOW_TS="${NOW_TS}"
          envsubst < sast-evidence.template.md > sast-evidence.md
          if jf evd create-evidence \
            --predicate sast-evidence.json \
            --markdown sast-evidence.md \
            --predicate-type "https://checkmarx.com/evidence/sast/v1.1" \
            --package-name "$SERVICE_NAME" \
            --package-repo-name "${{ vars.PROJECT_KEY }}-$SERVICE_NAME-internal-docker-nonprod-local" \
            --package-version "$API_IMAGE_TAG" \
            --project "${{ vars.PROJECT_KEY }}" \
            --key "${{ secrets.EVIDENCE_PRIVATE_KEY }}" \
            --key-alias "${{ vars.EVIDENCE_KEY_ALIAS }}"; then
            echo "SAST_EVIDENCE_STATUS=SUCCESS" >> $GITHUB_ENV
          else
            echo "SAST_EVIDENCE_STATUS=FAILED" >> $GITHUB_ENV
            echo "⚠️ SAST evidence attachment failed"
          fi

      - name: "[Build Info] Publish"
        env:
          JFROG_CLI_LOG_LEVEL: DEBUG
        run: |
          # Ensure project scoping and headers are sent for OIDC access tokens
          echo "Using JFrog server(s):" && jf c show || true
          if jf rt bag --project "${{ vars.PROJECT_KEY }}" "$BUILD_NAME" "$BUILD_NUMBER" \
             && jf rt bce --project "${{ vars.PROJECT_KEY }}" "$BUILD_NAME" "$BUILD_NUMBER" \
             && jf rt bp --project "${{ vars.PROJECT_KEY }}" "$BUILD_NAME" "$BUILD_NUMBER"; then
            echo "BUILD_INFO_PUBLISH_STATUS=SUCCESS" >> $GITHUB_ENV
          else
            echo "BUILD_INFO_PUBLISH_STATUS=FAILED" >> $GITHUB_ENV
            exit 1
          fi

      # Evidence Plan: Build subject – code-quality (SonarQube)
      - name: "[Evidence] Prepare quality gate"
        run: |
          set -euo pipefail
          echo "📄 Preparing quality gate template"
          cat > quality-gate.template.md <<'EOF'
          # SonarQube Quality Gate Report

          > ✅ Status: PASSED

          The project meets all quality requirements and has successfully passed the SonarQube quality gate.

          ---

          ## Gate Details

          * **Analysis Tool**: `SonarQube`
          * **Result**: `PASSED`
          * **Checked At (UTC)**: `${NOW_TS}`
          EOF

      - name: "[Evidence] Attach quality gate"
        env:
          EVIDENCE_PRIVATE_KEY: ${{ secrets.EVIDENCE_PRIVATE_KEY }}
          EVIDENCE_KEY_ALIAS: ${{ secrets.EVIDENCE_KEY_ALIAS }}
          EVIDENCE_KEY_ALIAS_VAR: ${{ vars.EVIDENCE_KEY_ALIAS }}
        run: |
          set -euo pipefail
          if ! command -v envsubst >/dev/null 2>&1; then sudo apt-get update -y && sudo apt-get install -y gettext-base; fi
          NOW_TS=$(date -u +%Y-%m-%dT%H:%M:%SZ)
          cat > quality-gate.json <<JSON
          {
            "qualityGate": {
              "tool": "SonarQube",
              "status": "PASSED",
              "checkedAt": "${NOW_TS}"
            }
          }
          JSON
          export NOW_TS="${NOW_TS}"
          envsubst < quality-gate.template.md > quality-gate.md
          if jf evd create-evidence \
            --predicate quality-gate.json \
            --markdown quality-gate.md \
            --predicate-type "https://sonarsource.com/evidence/quality-gate/v1" \
            --build-name "$BUILD_NAME" \
            --build-number "$BUILD_NUMBER" \
            --project "${{ vars.PROJECT_KEY }}" \
            --key "${{ secrets.EVIDENCE_PRIVATE_KEY }}" \
            --key-alias "${{ vars.EVIDENCE_KEY_ALIAS }}"; then
            echo "QUALITY_EVIDENCE_STATUS=SUCCESS" >> $GITHUB_ENV
          else
            echo "QUALITY_EVIDENCE_STATUS=FAILED" >> $GITHUB_ENV
            echo "⚠️ Quality gate evidence attachment failed"
          fi

      # Evidence Plan: Build subject – license-compliance (FOSSA)
      - name: "[Evidence] Prepare license template"
        run: |
          set -euo pipefail
          echo "📄 Preparing license compliance template"
          cat > license-evidence.template.md <<'EOF'
          # 🛡️ FOSSA License Compliance Report

          > ✅ Status: PASSED

          All software dependencies are in compliance with the project's license policies.

          ---

          ## Scan Details

          * **Compliance Tool**: `FOSSA`
          * **Result**: `PASSED`
          * **Checked At (UTC)**: `${NOW_TS}`
          EOF

      - name: "[Evidence] Attach license compliance"
        env:
          EVIDENCE_PRIVATE_KEY: ${{ secrets.EVIDENCE_PRIVATE_KEY }}
          EVIDENCE_KEY_ALIAS: ${{ secrets.EVIDENCE_KEY_ALIAS }}
          EVIDENCE_KEY_ALIAS_VAR: ${{ vars.EVIDENCE_KEY_ALIAS }}
        run: |
          set -euo pipefail
          if ! command -v envsubst >/dev/null 2>&1; then sudo apt-get update -y && sudo apt-get install -y gettext-base; fi
          NOW_TS=$(date -u +%Y-%m-%dT%H:%M:%SZ)
          cat > license-evidence.json <<JSON
          {
            "licenseScan": {
              "tool": "FOSSA",
              "status": "PASSED",
              "checkedAt": "${NOW_TS}"
            }
          }
          JSON
          export NOW_TS="${NOW_TS}"
          envsubst < license-evidence.template.md > license-evidence.md
          if jf evd create-evidence \
            --predicate license-evidence.json \
            --markdown license-evidence.md \
            --predicate-type "https://fossa.com/evidence/license-scan/v2.1" \
            --build-name "$BUILD_NAME" \
            --build-number "$BUILD_NUMBER" \
            --project "${{ vars.PROJECT_KEY }}" \
            --key "${{ secrets.EVIDENCE_PRIVATE_KEY }}" \
            --key-alias "${{ vars.EVIDENCE_KEY_ALIAS }}"; then
            echo "LICENSE_EVIDENCE_STATUS=SUCCESS" >> $GITHUB_ENV
          else
            echo "LICENSE_EVIDENCE_STATUS=FAILED" >> $GITHUB_ENV
            echo "⚠️ License compliance evidence attachment failed"
          fi

      - name: "[Evidence] Export statuses"
        id: export-status-outputs
        run: |
          echo "docker_build_push_status=${DOCKER_BUILD_PUSH_STATUS:-UNKNOWN}" >> $GITHUB_OUTPUT
          echo "build_info_publish_status=${BUILD_INFO_PUBLISH_STATUS:-UNKNOWN}" >> $GITHUB_OUTPUT
          echo "coverage_evidence_status=${COVERAGE_EVIDENCE_STATUS:-UNKNOWN}" >> $GITHUB_OUTPUT
          echo "sast_evidence_status=${SAST_EVIDENCE_STATUS:-UNKNOWN}" >> $GITHUB_OUTPUT
          echo "quality_evidence_status=${QUALITY_EVIDENCE_STATUS:-UNKNOWN}" >> $GITHUB_OUTPUT
          echo "license_evidence_status=${LICENSE_EVIDENCE_STATUS:-UNKNOWN}" >> $GITHUB_OUTPUT

  create-application-version:
    needs: build-test-publish
    if: ${{ !inputs.verified_only }}
    runs-on: ubuntu-latest
    permissions:
      contents: read
      id-token: write

    env:
      JFROG_CLI_SIGNING_KEY: ${{ secrets.EVIDENCE_PRIVATE_KEY }}

    steps:
      - name: "[Setup] Checkout"
        uses: actions/checkout@v4

      - name: "[Setup] JFrog CLI"
        uses: EyalDelarea/setup-jfrog-cli@swampUpAppTrust
        with:
          version: latest
          oidc-provider-name: bookverse-inventory-github
          oidc-audience: ${{ vars.JFROG_URL }}
        env:
          JF_URL: ${{ vars.JFROG_URL }}
          JF_PROJECT: ${{ vars.PROJECT_KEY }}
          JFROG_CLI_BUILD_NAME: ${{ github.event.repository.name }}_${{ github.workflow }}_${{ github.job }}
          JFROG_CLI_BUILD_NUMBER: ${{ github.run_number }}

      - name: "[Setup] JFrog config"
        run: |
          # Use the server configured by setup-jfrog-cli with OIDC
          jf c show || true
      - name: "[Setup] AppTrust variables"
        run: |
          SERVICE_NAME=$(echo ${{ github.event.repository.name }} | sed 's/bookverse-//')
          APP_VERSION=${{ needs.build-test-publish.outputs.app_version }}
          IMAGE_TAG="${APP_VERSION}"
          APPLICATION_KEY="bookverse-$SERVICE_NAME"
          BUILD_INFO_REPO="${{ vars.PROJECT_KEY }}-build-info"
          # Recompute canonical build reference for the build job
          BUILD_NAME="${{ github.event.repository.name }}_${{ github.workflow }}_build-test-publish"
          BUILD_NUMBER="${{ github.run_number }}-${{ github.run_attempt }}"
          BUILD_INFO_REPO="${{ vars.PROJECT_KEY }}-build-info"
          
          echo "🔍 Checking for existing application versions..."
          
          if [[ -z "$APP_VERSION" || "$APP_VERSION" == "" ]]; then
            # Compute next SemVer if not provided by build job
          LATEST_VERSION=$(jf curl "${{ vars.JFROG_URL }}/apptrust/api/v1/applications/$APPLICATION_KEY/versions?limit=1&order_by=created&order_asc=false" -H "X-JFrog-Project: ${{ vars.PROJECT_KEY }}" -H "Accept: application/json" | jq -r '.versions[0].version // empty')
          if [[ -n "$LATEST_VERSION" && "$LATEST_VERSION" != "null" ]]; then
              MAJOR=$(echo "$LATEST_VERSION" | cut -d. -f1)
              MINOR=$(echo "$LATEST_VERSION" | cut -d. -f2)
              PATCH=$(echo "$LATEST_VERSION" | cut -d. -f3 | cut -d- -f1)
              APP_VERSION="$MAJOR.$MINOR.$((PATCH + 1))"
              echo "⬆️ Latest=$LATEST_VERSION → Next=$APP_VERSION"
            else
              echo "🆕 No existing versions found, starting fresh"
              # Generate initial version between 1.0.0 to 2.5.9
              MAJOR=1
              MINOR=$((RANDOM % 6))  # 0-5
              PATCH=$((RANDOM % 10)) # 0-9
              APP_VERSION="$MAJOR.$MINOR.$PATCH"
              echo "🎯 Generated initial version: $APP_VERSION"
            fi
            IMAGE_TAG="$APP_VERSION"
          fi
          
          echo "SERVICE_NAME=$SERVICE_NAME" >> $GITHUB_ENV
          echo "IMAGE_TAG=$IMAGE_TAG" >> $GITHUB_ENV
          echo "APP_VERSION=$APP_VERSION" >> $GITHUB_ENV
          echo "APPLICATION_KEY=$APPLICATION_KEY" >> $GITHUB_ENV
          echo "BUILD_INFO_REPO=$BUILD_INFO_REPO" >> $GITHUB_ENV
          echo "BUILD_NAME=$BUILD_NAME" >> $GITHUB_ENV
          echo "BUILD_NUMBER=$BUILD_NUMBER" >> $GITHUB_ENV
          echo "BUILD_INFO_REPO=$BUILD_INFO_REPO" >> $GITHUB_ENV
          echo "COVERAGE_PERCENT=${{ needs.build-test-publish.outputs.coverage_percent }}" >> $GITHUB_ENV
          
          echo "✅ AppTrust variables set:"
          echo "   📦 Application: $APPLICATION_KEY"
          echo "   🏷️ Version: $APP_VERSION"
          echo "   🔨 Build: $SERVICE_NAME#$IMAGE_TAG"

      - name: "[Diag] Build Info contents"
        run: |
          set -euo pipefail
          echo "🔎 Fetching build info to confirm artifacts are present"
          URL="/api/build/$BUILD_NAME/$BUILD_NUMBER?project=${{ vars.PROJECT_KEY }}"
          echo "GET $URL"
          # Fetch via jf curl with project header; don't fail job on diagnostics
          RESP_FILE=$(mktemp)
          CODE=$(jf curl -sS -L -H "Accept: application/json" -H "X-JFrog-Project: ${{ vars.PROJECT_KEY }}" "$URL" -o "$RESP_FILE" -w "%{http_code}" || echo 000)
          echo "HTTP $CODE"
          if [[ "$CODE" -ge 200 && "$CODE" -lt 300 ]] && jq -e . >/dev/null 2>&1 < "$RESP_FILE"; then
            jq '.buildInfo.modules // [] | map({id, artifacts: (.artifacts // [] | length)})' "$RESP_FILE" || true
          else
            echo "⚠️ Build info fetch returned non-JSON or HTTP error; body follows:" >&2
            head -c 500 "$RESP_FILE" || true; echo
          fi
          rm -f "$RESP_FILE"

      - name: "[Release] Create application version"
        run: |
          echo "🚀 Creating AppTrust application version: $APP_VERSION"
          
          # Determine application version tag - simulate real development environment
          # Array of realistic single tags for demo
          TAG_OPTIONS=(
            "release"
            "hotfix"
            "feature"
            "bugfix"
            "enhancement"
            "security"
            "performance"
            "refactor"
            "experimental"
            "maintenance"
            "integration"
            "documentation"
            "stable"
            "beta"
            "alpha"
            "critical"
            "patch"
            "minor"
            "major"
            "cleanup"
          )
          
          # Randomly select single tag based on run number for consistency
          TAG_INDEX=$((${{ github.run_number }} % ${#TAG_OPTIONS[@]}))
          APP_TAG="${TAG_OPTIONS[$TAG_INDEX]}"
          echo "🏷️ Application Version Tag (demo simulation): $APP_TAG"
          
          # Create application version with build sources
          APP_VERSION_PAYLOAD=$(cat << EOF
          {
            "version": "$APP_VERSION",
            "tag": "$APP_TAG",
            "sources": {
              "builds": [
                {
                  "name": "$BUILD_NAME",
                  "number": "$BUILD_NUMBER",
                  "repository_key": "$BUILD_INFO_REPO",
                  "include_dependencies": true
                }
              ]
            }
          }
          EOF
          )
          
          # Debug: show sanitized curl and payload
          echo "📦 Application Key: $APPLICATION_KEY"
          echo "📝 Payload:"; echo "$APP_VERSION_PAYLOAD" | jq . || echo "$APP_VERSION_PAYLOAD"
          # Source shared helper if available, with a robust fallback definition
          if [ -f .github/scripts/http_debug.sh ]; then source .github/scripts/http_debug.sh; fi
          if ! declare -f print_request_debug >/dev/null 2>&1; then
            print_request_debug() {
              local method="$1"; local url="$2"; local body="${3:-}"; local level="${HTTP_DEBUG_LEVEL:-basic}"
              [ "$level" = "none" ] && return 0
              local show_project_header=false
              if [[ "${DEBUG_INCLUDE_PROJECT_HEADER:-}" == "true" || "${DEBUG_INCLUDE_PROJECT_HEADER:-}" == "1" ]]; then
                show_project_header=true
              else
                if [[ "$url" == *"/apptrust/api/"* ]]; then
                  if [[ "$url" == *"/promote"* || "$url" == *"/release"* ]]; then
                    show_project_header=false
                  else
                    show_project_header=true
                  fi
                fi
              fi
              local show_content_type=false
              if [[ "$method" == "POST" ]]; then
                show_content_type=true
              fi
              echo "---- Request debug (${level}) ----"
              echo "Method: ${method}"
              echo "URL: ${url}"
              echo "Headers:"
              echo "  Authorization: Bearer ***REDACTED***"
              if $show_project_header && [[ -n "${PROJECT_KEY:-}" ]]; then echo "  X-JFrog-Project: ${PROJECT_KEY}"; fi
              if $show_content_type; then echo "  Content-Type: application/json"; fi
              echo "  Accept: application/json"
              if [ -n "$body" ] && [ "$level" = "verbose" ]; then
                echo "Body: ${body}"
              fi
              echo "-----------------------"
            }
          fi
          DEBUG_INCLUDE_PROJECT_HEADER=false print_request_debug "POST" "${{ vars.JFROG_URL }}/apptrust/api/v1/applications/$APPLICATION_KEY/versions?async=false" "$APP_VERSION_PAYLOAD"

          # Create the application version and inspect response
<<<<<<< HEAD
          RESP=$(jf curl -sS -L -X POST \
            "${{ vars.JFROG_URL }}/apptrust/api/v1/applications/$APPLICATION_KEY/versions?async=false" \
=======
          RESP=$(jf rt curl -sS -L -X POST \
            "/apptrust/api/v1/applications/$APPLICATION_KEY/versions?async=false" \
>>>>>>> 401b58bc
            -H "Content-Type: application/json" \
            -H "X-JFrog-Project: ${{ vars.PROJECT_KEY }}" \
            -H "Accept: application/json" \
            -d "$APP_VERSION_PAYLOAD" || true)
          echo "📨 Response Body:"; echo "$RESP" | cat; echo
          if [[ -z "$RESP" ]] || ! echo "$RESP" | jq -e . >/dev/null 2>&1; then
            echo "❌ Failed to create application version (empty or non-JSON response)" >&2
            exit 1
          fi
          
          # Robust validation: fetch content and require status == COMPLETED
<<<<<<< HEAD
          CONTENT=$(jf curl -sS -L \
            "${{ vars.JFROG_URL }}/apptrust/api/v1/applications/$APPLICATION_KEY/versions/$APP_VERSION/content" \
            -H "X-JFrog-Project: ${{ vars.PROJECT_KEY }}" \
=======
          CONTENT=$(jf rt curl -sS -L \
            "/apptrust/api/v1/applications/$APPLICATION_KEY/versions/$APP_VERSION/content" \
>>>>>>> 401b58bc
            -H "Accept: application/json" || true)
          if [[ -z "$CONTENT" ]] || ! echo "$CONTENT" | jq -e . >/dev/null 2>&1; then
            echo "❌ Version content endpoint returned empty/non-JSON for $APPLICATION_KEY@$APP_VERSION" >&2
            echo "📨 Response Body:"; echo "$CONTENT" | cat || true; echo
            exit 1
          fi
          VERSION_STATE=$(echo "$CONTENT" | jq -r '.status // empty' 2>/dev/null || echo "")
          echo "📨 Version Content:"; echo "$CONTENT" | cat || true; echo
          if [[ "$VERSION_STATE" != "COMPLETED" ]]; then
            echo "❌ Application version not in COMPLETED state (status='$VERSION_STATE') for $APPLICATION_KEY@$APP_VERSION" >&2
            exit 1
          fi
          echo "✅ Application version created and validated (COMPLETED): $APPLICATION_KEY@$APP_VERSION"
          echo "📦 Packages will be automatically bound from build sources"

      # Evidence Plan: App UNASSIGNED – slsa-provenance and jira-tickets (gate to DEV)
      - name: "[Evidence] Prepare UNASSIGNED templates"
        run: |
          set -euo pipefail
          echo "📄 Preparing SLSA and Jira templates"
          cat > slsa.template.md <<'EOF'
          # SLSA Provenance Report 🛡️

          This document summarizes the SLSA (Supply-chain Levels for Software Artifacts) provenance and build context for this version.

          ---

          ## Evidence Details

          * **Framework**: `SLSA`
          * **SLSA Level**: `v1`
          * **Generated At**: `${NOW_TS}`
          * **Builder**: `GitHub Actions`
          * **Workflow**: `${{ github.workflow }}`
          * **Repository**: `${{ github.repository }}`
          * **Commit**: `${{ github.sha }}`
          EOF
          cat > jira.template.md <<'EOF'
          # 🎫 Jira Release Notes

          This evidence lists the Jira issues included in this application version.

          ---

          ## Tickets
          - ${T1} — ${T1_TYPE}
          - ${T2} — ${T2_TYPE}
          - ${T3} — ${T3_TYPE}
          EOF

      - name: "[Evidence] Attach UNASSIGNED (SLSA, Jira)"
        env:
          EVIDENCE_PRIVATE_KEY: ${{ secrets.EVIDENCE_PRIVATE_KEY }}
          EVIDENCE_KEY_ALIAS: ${{ secrets.EVIDENCE_KEY_ALIAS }}
          EVIDENCE_KEY_ALIAS_VAR: ${{ vars.EVIDENCE_KEY_ALIAS }}
        run: |
          set -euo pipefail
          if ! command -v envsubst >/dev/null 2>&1; then sudo apt-get update -y && sudo apt-get install -y gettext-base; fi
          NOW_TS=$(date -u +%Y-%m-%dT%H:%M:%SZ)
          export NOW_TS="${NOW_TS}"
          # SLSA predicate and markdown
          cat > slsa.json <<JSON
          {
            "provenance": {
              "framework": "SLSA",
              "level": "v1",
              "generatedAt": "${NOW_TS}",
              "attachStage": "UNASSIGNED",
              "gateForPromotionTo": "DEV"
            }
          }
          JSON
          envsubst < slsa.template.md > slsa.md
          jf evd create-evidence \
            --predicate slsa.json \
            --markdown slsa.md \
            --predicate-type "https://slsa.dev/provenance/v1" \
            --release-bundle "$APPLICATION_KEY" \
            --release-bundle-version "$APP_VERSION" \
            --project "${{ vars.PROJECT_KEY }}" \
            --key "${{ secrets.EVIDENCE_PRIVATE_KEY }}" \
            --key-alias "${{ vars.EVIDENCE_KEY_ALIAS }}" || echo "⚠️ SLSA evidence attach failed"

          # Jira predicate and markdown
          # Generate a small set of pseudo tickets and types for the release notes
          T1="BV-$(( (${GITHUB_RUN_NUMBER:-0} % 200) + 100 ))"
          T2="BV-$(( ((${GITHUB_RUN_NUMBER:-0} + ${GITHUB_RUN_ATTEMPT:-0}) % 200) + 300 ))"
          T3="BV-$(( ((${GITHUB_RUN_NUMBER:-0} * 3 + ${GITHUB_RUN_ATTEMPT:-0}) % 200) + 500 ))"
          TYPES=(feature bug improvement)
          T1_TYPE="${TYPES[$(( ${GITHUB_RUN_NUMBER:-0} % 3 ))]}"
          T2_TYPE="${TYPES[$(( (${GITHUB_RUN_NUMBER:-0} + 1) % 3 ))]}"
          T3_TYPE="${TYPES[$(( (${GITHUB_RUN_NUMBER:-0} + 2) % 3 ))]}"
          export T1 T2 T3 T1_TYPE T2_TYPE T3_TYPE
          cat > jira.json <<JSON
          {
            "jira": {
              "tickets": [
                {"id": "${T1}", "type": "${T1_TYPE}"},
                {"id": "${T2}", "type": "${T2_TYPE}"},
                {"id": "${T3}", "type": "${T3_TYPE}"}
              ]
            }
          }
          JSON
          envsubst < jira.template.md > jira.md
          jf evd create-evidence \
            --predicate jira.json \
            --markdown jira.md \
            --predicate-type "https://atlassian.com/evidence/jira/release/v1" \
            --release-bundle "$APPLICATION_KEY" \
            --release-bundle-version "$APP_VERSION" \
            --project "${{ vars.PROJECT_KEY }}" \
            --key "${{ secrets.EVIDENCE_PRIVATE_KEY }}" \
            --key-alias "${{ vars.EVIDENCE_KEY_ALIAS }}" || echo "⚠️ Jira evidence attach failed"

      - name: "[Evidence] Attach Build Info"
        run: |
          echo "🛡️ Complete evidence summary for AppTrust application version"
          echo "📋 Evidence Summary:"
          echo "   🐳 Artifacts: Docker container image with attached evidence"
          echo "   📊 Coverage Evidence: ${COVERAGE_PERCENT:-N/A}% (pytest) attached to image"
          echo "   🔨 Build: $SERVICE_NAME#$IMAGE_TAG"
          echo "   🏷️ Version: $APP_VERSION (SemVer compliant)"
          echo "   📅 Created: $(date -u)"
          echo "   👤 Developer: ${{ github.actor }}"
          echo "   👨‍💼 Reviewer: tech-lead-$(echo ${{ github.actor }} | head -c3)"
          echo "   🔗 Commit: ${{ github.sha }}"
          echo ""
          echo "✅ Complete evidence trail documented and attached"

      - name: "[Summary] AppTrust"
        run: |
          echo "## 🚀 AppTrust Promotion Summary" >> $GITHUB_STEP_SUMMARY
          echo "" >> $GITHUB_STEP_SUMMARY
          echo "📄 Evidence Plan: see bookverse-demo-init/docs/EVIDENCE_PLAN.md" >> $GITHUB_STEP_SUMMARY
          echo "" >> $GITHUB_STEP_SUMMARY
          echo "**Application:** \`$APPLICATION_KEY\`" >> $GITHUB_STEP_SUMMARY
          echo "**Version:** \`$APP_VERSION\`" >> $GITHUB_STEP_SUMMARY
          echo "**Build:** \`$BUILD_NAME#$BUILD_NUMBER\`" >> $GITHUB_STEP_SUMMARY
          echo "**Container Tag:** \`$SERVICE_NAME:$IMAGE_TAG\`" >> $GITHUB_STEP_SUMMARY
          echo "**Commit:** \`$GITHUB_SHA\`" >> $GITHUB_STEP_SUMMARY
          echo "" >> $GITHUB_STEP_SUMMARY
          echo "### 📦 Artifacts Bound" >> $GITHUB_STEP_SUMMARY
          echo "- ✅ Build artifacts from \`$BUILD_NAME#$BUILD_NUMBER\`" >> $GITHUB_STEP_SUMMARY
          echo "- 🐳 Docker image: \`$SERVICE_NAME:$IMAGE_TAG\` (SBOMs & signatures via registry policy)" >> $GITHUB_STEP_SUMMARY
          echo "" >> $GITHUB_STEP_SUMMARY
          echo "### ✅ Steps Executed and Evidence Added" >> $GITHUB_STEP_SUMMARY
          echo "1. 🔧 Build & Test" >> $GITHUB_STEP_SUMMARY
          echo "   - Ran pytest with coverage → ${COVERAGE_PERCENT:-N/A}%" >> $GITHUB_STEP_SUMMARY
          echo "   - Evidence (package): coverage-evidence.json + coverage-evidence.md" >> $GITHUB_STEP_SUMMARY
          echo "   - Reports: coverage.xml, htmlcov/index.html" >> $GITHUB_STEP_SUMMARY
          echo "" >> $GITHUB_STEP_SUMMARY
          echo "2. 🔍 SAST Scan (Checkmarx)" >> $GITHUB_STEP_SUMMARY
          echo "   - Findings: Critical=0, High=0, Medium=1, Low=2" >> $GITHUB_STEP_SUMMARY
          echo "   - Evidence (package): sast-evidence.json + sast-evidence.md" >> $GITHUB_STEP_SUMMARY
          echo "" >> $GITHUB_STEP_SUMMARY
          echo "3. 🧭 Publish Build Info" >> $GITHUB_STEP_SUMMARY
          echo "   - Build Info captured and published to project \`${{ vars.PROJECT_KEY }}\`" >> $GITHUB_STEP_SUMMARY
          echo "" >> $GITHUB_STEP_SUMMARY
          echo "4. 🧰 Quality Gate (SonarQube)" >> $GITHUB_STEP_SUMMARY
          echo "   - Status: PASSED" >> $GITHUB_STEP_SUMMARY
          echo "   - Evidence (build): quality-gate.json + quality-gate.md" >> $GITHUB_STEP_SUMMARY
          echo "" >> $GITHUB_STEP_SUMMARY
          echo "5. 📜 License Compliance (FOSSA)" >> $GITHUB_STEP_SUMMARY
          echo "   - Status: PASSED" >> $GITHUB_STEP_SUMMARY
          echo "   - Evidence (build): license-evidence.json + license-evidence.md" >> $GITHUB_STEP_SUMMARY
          echo "" >> $GITHUB_STEP_SUMMARY
          echo "6. 🆕 Create Application Version & Bind Packages" >> $GITHUB_STEP_SUMMARY
          echo "   - Created: \`$APPLICATION_KEY@$APP_VERSION\` (sources from \`$BUILD_NAME#$BUILD_NUMBER\`)" >> $GITHUB_STEP_SUMMARY
          echo "   - Automatically bound artifacts from the build (including the Docker image)" >> $GITHUB_STEP_SUMMARY
          echo "" >> $GITHUB_STEP_SUMMARY
          echo "7. 🛡️ Governance Evidence for Promotion to DEV" >> $GITHUB_STEP_SUMMARY
          echo "   - SLSA Provenance (release bundle, attachStage=UNASSIGNED, gateForPromotionTo=DEV)" >> $GITHUB_STEP_SUMMARY
          echo "   - Jira Release Notes (3 tickets; demo values)" >> $GITHUB_STEP_SUMMARY
          echo "" >> $GITHUB_STEP_SUMMARY
          echo "### 🧾 Evidence by Subject" >> $GITHUB_STEP_SUMMARY
          echo "- 📦 Package (\`$SERVICE_NAME:$IMAGE_TAG\`):" >> $GITHUB_STEP_SUMMARY
          echo "  - 📊 Coverage (pytest): ${COVERAGE_PERCENT:-N/A}%" >> $GITHUB_STEP_SUMMARY
          echo "  - 🛡️ SAST (Checkmarx): Critical=0, High=0, Medium=1, Low=2" >> $GITHUB_STEP_SUMMARY
          echo "- 🏗️ Build (\`$BUILD_NAME#$BUILD_NUMBER\`):" >> $GITHUB_STEP_SUMMARY
          echo "  - ✅ SonarQube Quality Gate: PASSED" >> $GITHUB_STEP_SUMMARY
          echo "  - ✅ FOSSA License Compliance: PASSED" >> $GITHUB_STEP_SUMMARY
          echo "- 🎁 Release Bundle (\`$APPLICATION_KEY@$APP_VERSION\`):" >> $GITHUB_STEP_SUMMARY
          echo "  - 🔒 SLSA Provenance (v1)" >> $GITHUB_STEP_SUMMARY
          echo "  - 🎫 Jira Release Notes (BV-xxx)" >> $GITHUB_STEP_SUMMARY
          echo "" >> $GITHUB_STEP_SUMMARY
          echo "### ℹ️ Promotion Readiness" >> $GITHUB_STEP_SUMMARY
          echo "- Target Environment: DEV" >> $GITHUB_STEP_SUMMARY
          echo "- All required pre-promotion evidence present (coverage, SAST, quality gate, license, SLSA, release notes)" >> $GITHUB_STEP_SUMMARY
          echo "" >> $GITHUB_STEP_SUMMARY
          echo "### 🔗 References" >> $GITHUB_STEP_SUMMARY
          echo "- Project: \`${{ vars.PROJECT_KEY }}\` on \`${{ vars.JFROG_URL }}\`" >> $GITHUB_STEP_SUMMARY
          echo "- AppTrust Application Version: \`$APPLICATION_KEY@$APP_VERSION\`" >> $GITHUB_STEP_SUMMARY
          echo "- Build Info: \`$BUILD_NAME#$BUILD_NUMBER\`" >> $GITHUB_STEP_SUMMARY
          echo "" >> $GITHUB_STEP_SUMMARY
          echo "**✅ Application version prepared and ready for governance and promotion to DEV.**" >> $GITHUB_STEP_SUMMARY

  # Legacy 'attach-verified-only' job removed; verified-only flow deprecated.<|MERGE_RESOLUTION|>--- conflicted
+++ resolved
@@ -140,11 +140,7 @@
           SERVICE_NAME=${SERVICE_NAME:-$(echo ${{ github.event.repository.name }} | sed 's/bookverse-//')}
           APPLICATION_KEY="bookverse-$SERVICE_NAME"
           echo "🔎 Resolving next SemVer for $APPLICATION_KEY"
-<<<<<<< HEAD
-          RESP=$(jf curl "${{ vars.JFROG_URL }}/apptrust/api/v1/applications/$APPLICATION_KEY/versions?limit=1&order_by=created&order_asc=false" -H "X-JFrog-Project: ${{ vars.PROJECT_KEY }}" -H "Accept: application/json" || true)
-=======
           RESP=$(jf rt curl "/apptrust/api/v1/applications/$APPLICATION_KEY/versions?limit=1&order_by=created&order_asc=false" -H "Accept: application/json" || true)
->>>>>>> 401b58bc
           if LATEST_VERSION=$(echo "$RESP" | jq -er '.versions[0].version // empty' 2>/dev/null); then
             :
           else
@@ -220,11 +216,7 @@
           SERVICE_NAME=${SERVICE_NAME:-$(echo ${{ github.event.repository.name }} | sed 's/bookverse-//')}
           APPLICATION_KEY="bookverse-$SERVICE_NAME"
           echo "🔎 Resolving next SemVer for $APPLICATION_KEY"
-<<<<<<< HEAD
-          RESP=$(jf curl "${{ vars.JFROG_URL }}/apptrust/api/v1/applications/$APPLICATION_KEY/versions?limit=1&order_by=created&order_asc=false" -H "X-JFrog-Project: ${{ vars.PROJECT_KEY }}" -H "Accept: application/json" || true)
-=======
           RESP=$(jf rt curl "/apptrust/api/v1/applications/$APPLICATION_KEY/versions?limit=1&order_by=created&order_asc=false" -H "Accept: application/json" || true)
->>>>>>> 401b58bc
           echo "🔢 Versions GET via jf curl"
           # Attempt to parse JSON; if parsing fails, fall back
           if LATEST_VERSION=$(echo "$RESP" | jq -er '.versions[0].version // empty' 2>/dev/null); then
@@ -909,13 +901,8 @@
           DEBUG_INCLUDE_PROJECT_HEADER=false print_request_debug "POST" "${{ vars.JFROG_URL }}/apptrust/api/v1/applications/$APPLICATION_KEY/versions?async=false" "$APP_VERSION_PAYLOAD"
 
           # Create the application version and inspect response
-<<<<<<< HEAD
-          RESP=$(jf curl -sS -L -X POST \
-            "${{ vars.JFROG_URL }}/apptrust/api/v1/applications/$APPLICATION_KEY/versions?async=false" \
-=======
           RESP=$(jf rt curl -sS -L -X POST \
             "/apptrust/api/v1/applications/$APPLICATION_KEY/versions?async=false" \
->>>>>>> 401b58bc
             -H "Content-Type: application/json" \
             -H "X-JFrog-Project: ${{ vars.PROJECT_KEY }}" \
             -H "Accept: application/json" \
@@ -927,14 +914,8 @@
           fi
           
           # Robust validation: fetch content and require status == COMPLETED
-<<<<<<< HEAD
-          CONTENT=$(jf curl -sS -L \
-            "${{ vars.JFROG_URL }}/apptrust/api/v1/applications/$APPLICATION_KEY/versions/$APP_VERSION/content" \
-            -H "X-JFrog-Project: ${{ vars.PROJECT_KEY }}" \
-=======
           CONTENT=$(jf rt curl -sS -L \
             "/apptrust/api/v1/applications/$APPLICATION_KEY/versions/$APP_VERSION/content" \
->>>>>>> 401b58bc
             -H "Accept: application/json" || true)
           if [[ -z "$CONTENT" ]] || ! echo "$CONTENT" | jq -e . >/dev/null 2>&1; then
             echo "❌ Version content endpoint returned empty/non-JSON for $APPLICATION_KEY@$APP_VERSION" >&2
